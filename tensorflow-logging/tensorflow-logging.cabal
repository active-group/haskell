--- conflicted
+++ resolved
@@ -24,11 +24,7 @@
                 , filepath
                 , hostname
                 , lens-family == 2.*
-<<<<<<< HEAD
-                , proto-lens >= 0.6
-=======
                 , proto-lens == 0.7.*
->>>>>>> c66c912c
                 , resourcet
                 , stm
                 , stm-chans
