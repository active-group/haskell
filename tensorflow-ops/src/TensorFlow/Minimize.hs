--- conflicted
+++ resolved
@@ -11,47 +11,26 @@
 -- WITHOUT WARRANTIES OR CONDITIONS OF ANY KIND, either express or implied.
 -- See the License for the specific language governing permissions and
 -- limitations under the License.
-<<<<<<< HEAD
-{-# LANGUAGE OverloadedStrings   #-}
-{-# LANGUAGE RankNTypes          #-}
-=======
 
 {-# LANGUAGE ConstraintKinds #-}
 {-# LANGUAGE DataKinds #-}
 {-# LANGUAGE FlexibleContexts #-}
 {-# LANGUAGE OverloadedStrings #-}
 {-# LANGUAGE RankNTypes #-}
->>>>>>> c66c912c
 {-# LANGUAGE ScopedTypeVariables #-}
 
 module TensorFlow.Minimize
-<<<<<<< HEAD
   ( Minimizer
   , minimizeWith
   , gradientDescent
   , gradientDescentRef
+  , OneOfAdamDataTypes
   , AdamConfig(..)
   , adam
   , adam'
   , adamRef
   , adamRef'
   ) where
-
-import           Control.Monad       (zipWithM)
-import           Data.Default        (Default (..))
-import           Data.List           (zipWith4)
-import           Data.Maybe          (fromMaybe)
-
-import qualified TensorFlow.Core     as TF
-=======
-    ( Minimizer
-    , minimizeWith
-    , gradientDescent
-    , OneOfAdamDataTypes
-    , AdamConfig(..)
-    , adam
-    , adam'
-    ) where
 
 import Data.Complex (Complex)
 import Data.Int (Int8,Int16,Int32,Int64)
@@ -61,8 +40,7 @@
 import Data.List (zipWith4)
 import Data.Maybe (fromMaybe)
 
-import qualified TensorFlow.Core as TF
->>>>>>> c66c912c
+import qualified TensorFlow.Core     as TF
 import qualified TensorFlow.Gradient as TF
 import qualified TensorFlow.Ops      as TF (scalar, mul, zerosLike)
 import qualified TensorFlow.Variable as TF
@@ -103,7 +81,6 @@
   -> m TF.ControlNode
 minimizeWith m loss params = TF.gradients loss params >>= minimize m params
 
-<<<<<<< HEAD
 -- | Perform one step of the gradient descent algorithm for TF.Variable.
 gradientDescent ::
      (TF.MonadBuild m,
@@ -120,15 +97,6 @@
   -> Minimizer (TF.Tensor TF.Ref) a m
 gradientDescentRef = minimizer TFO.assignAdd
 
--- TODO: Support more than Float in adam.
-data AdamConfig = AdamConfig
-  { adamLearningRate :: Float
-  , adamBeta1        :: Float
-  , adamBeta2        :: Float
-  , adamEpsilon      :: Float
-  }
-
-=======
 data AdamConfig t = AdamConfig
     { adamLearningRate :: t
     , adamBeta1        :: t
@@ -142,9 +110,7 @@
                   , Double, Float] t
 
 instance Fractional t => Default (AdamConfig t) where
->>>>>>> c66c912c
   -- Recommended defaults from the adam paper.
-instance Default AdamConfig where
   def = AdamConfig 0.001 0.9 0.999 1e-8
 
 -- | Perform one step of the adam algorithm for `TF.Variable`.
@@ -152,11 +118,10 @@
 -- See https://arxiv.org/abs/1412.6980.
 --
 -- NOTE: Currently requires all 'TF.Variable's to have an 'TF.initializedValue'.
-<<<<<<< HEAD
-adam :: Minimizer TF.Variable Float TF.Build
+adam :: (OneOfAdamDataTypes t, Fractional t) => Minimizer TF.Variable t TF.Build
 adam = adam' def
 
-adam' :: AdamConfig -> Minimizer TF.Variable Float TF.Build
+adam' :: (OneOfAdamDataTypes t, Fractional t) => AdamConfig t -> Minimizer TF.Variable t TF.Build
 adam' config =
   let errorMsg = "TensorFlow.Minimize.adam requires an initial value for all variables"
       initVal = fromMaybe (error errorMsg) . TF.initializedValue
@@ -168,7 +133,7 @@
         TF.readValue
         TF.assign
 
-adamRef :: [TF.Shape] -> Minimizer (TF.Tensor TF.Ref) Float TF.Build
+adamRef :: (OneOfAdamDataTypes t, Fractional t) => [TF.Shape] -> Minimizer (TF.Tensor TF.Ref) t TF.Build
 adamRef = adamRef' def
 
 -- | Perform one step of the adam algorithm for `TF.Tensor TF.Ref`.
@@ -176,7 +141,7 @@
 --   Similar solution as for `TF.Variable` works sometimes...
 --   Creating initialized variables the same as for `TF.Variable` is `(TFO.initializedVariable . TF.zerosLike . TF.value)`
 --   but gives many times runtime error: "attempting to use uninitialized value variable"
-adamRef' :: AdamConfig -> [TF.Shape] -> Minimizer (TF.Tensor TF.Ref) Float TF.Build
+adamRef' :: (OneOfAdamDataTypes t, Fractional t) => AdamConfig t -> [TF.Shape] -> Minimizer (TF.Tensor TF.Ref) t TF.Build
 adamRef' config shapes =
   adam''
     config
@@ -186,23 +151,16 @@
     TF.expr
     TFO.assign
 
-adam'' :: forall t n . (TF.Nodes n, TF.ToTensor t, TF.Rendered t) =>
-     AdamConfig
-  -> ([t Float] -> TF.Build [t Float])
-  -> (TF.Tensor TF.Build Float -> TF.Build (t Float))
-  -> (t Float -> t Float -> t Float -> TF.Tensor TF.Build Float -> TF.Tensor TF.Build Float -> TF.Tensor TF.Build Float -> TF.Tensor TF.Build Float -> TF.Tensor TF.Build Float -> TF.Tensor TF.Build Float -> TF.Tensor TF.Value Float -> TF.Build n)
-  -> (t Float -> TF.Tensor TF.Build Float)
-  -> (t Float -> TF.Tensor TF.Build Float -> TF.Build n)
-  -> Minimizer t Float TF.Build
+adam'' :: forall t a n . (TF.Nodes n, TF.ToTensor t, TF.Rendered t, OneOfAdamDataTypes a, Fractional a) =>
+     AdamConfig a
+  -> ([t a] -> TF.Build [t a])
+  -> (TF.Tensor TF.Build a -> TF.Build (t a))
+  -> (t a -> t a -> t a -> TF.Tensor TF.Build a -> TF.Tensor TF.Build a -> TF.Tensor TF.Build a -> TF.Tensor TF.Build a -> TF.Tensor TF.Build a -> TF.Tensor TF.Build a -> TF.Tensor TF.Value a -> TF.Build n)
+  -> (t a -> TF.Tensor TF.Build a)
+  -> (t a -> TF.Tensor TF.Build a -> TF.Build n)
+  -> Minimizer t a TF.Build
 adam'' config initVarZero initVar applyAdam readValue assign = Minimizer
   { minimize = \params grads -> TF.withNameScope "adam" $ do
-=======
-adam :: (OneOfAdamDataTypes t, Fractional t) => Minimizer t
-adam = adam' def
-
-adam' :: OneOfAdamDataTypes t => AdamConfig t -> Minimizer t
-adam' config params grads = TF.withNameScope "adam" $ do
->>>>>>> c66c912c
     let lr = TF.scalar (adamLearningRate config)
         beta1 = TF.scalar (adamBeta1 config)
         beta2 = TF.scalar (adamBeta2 config)
