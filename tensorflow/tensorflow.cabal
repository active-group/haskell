name:                tensorflow
version:             0.2.0.1
synopsis:            TensorFlow bindings.
description:
    This library provides an interface to the TensorFlow
    bindings.  "TensorFlow.Core" contains the base API for
    building and running computational graphs.  Other packages
    such as @tensorflow-ops@ contain bindings to the actual
    computational kernels.
    .
    For more documentation and examples, see
    <https://github.com/tensorflow/haskell#readme>
homepage:            https://github.com/tensorflow/haskell#readme
license:             Apache
license-file:        LICENSE
author:              TensorFlow authors
maintainer:          tensorflow-haskell@googlegroups.com
copyright:           Google Inc.
category:            Machine Learning
build-type:          Simple
cabal-version:       >=1.22
extra-source-files: third_party/tensorflow/c/c_api.h

library
  hs-source-dirs:   src
  exposed-modules:  TensorFlow.Build
                  , TensorFlow.BuildOp
                  , TensorFlow.ControlFlow
                  , TensorFlow.Core
                  , TensorFlow.Internal.FFI
                  , TensorFlow.Internal.VarInt
                  , TensorFlow.Nodes
                  , TensorFlow.Output
                  , TensorFlow.Session
                  , TensorFlow.Tensor
                  , TensorFlow.Types
  other-modules:    TensorFlow.Internal.Raw
  build-tools:      c2hs
<<<<<<< HEAD
  build-depends:  proto-lens >= 0.6
=======
  build-depends:  proto-lens == 0.7.*
>>>>>>> c66c912c
                , tensorflow-proto == 0.2.*
                , base >= 4.7 && < 5
                , async
                , attoparsec
                , bytestring
                , containers
                , data-default
                , exceptions
                , fgl
                , lens-family == 2.*
                , mainland-pretty
                , mtl
                , semigroups
                , split
                , text
                , temporary
                , transformers
                , vector
  extra-libraries:     tensorflow
  default-language:    Haskell2010
  include-dirs: .
  if os(darwin) {
    -- The default XCode installation doesn't search this path, so add it
    -- manually.  Alternately, users can run `xcode-select --install` to add
    -- it permanently to their search path.
    extra-lib-dirs: /usr/local/lib
  }

Test-Suite FFITest
  default-language: Haskell2010
  type: exitcode-stdio-1.0
  main-is: FFITest.hs
  hs-source-dirs: tests
  build-depends: HUnit
               , base
               , bytestring
               , lens-family
               , proto-lens
               , tensorflow
               , tensorflow-proto
               , test-framework
               , test-framework-hunit


Test-Suite VarIntTest
  default-language: Haskell2010
  type: exitcode-stdio-1.0
  main-is: VarIntTest.hs
  hs-source-dirs: tests
  build-depends: base
               , attoparsec
               , bytestring
               , tensorflow
               , test-framework
               , test-framework-quickcheck2

source-repository head
  type:     git
  location: https://github.com/tensorflow/haskell<|MERGE_RESOLUTION|>--- conflicted
+++ resolved
@@ -36,11 +36,7 @@
                   , TensorFlow.Types
   other-modules:    TensorFlow.Internal.Raw
   build-tools:      c2hs
-<<<<<<< HEAD
-  build-depends:  proto-lens >= 0.6
-=======
   build-depends:  proto-lens == 0.7.*
->>>>>>> c66c912c
                 , tensorflow-proto == 0.2.*
                 , base >= 4.7 && < 5
                 , async
